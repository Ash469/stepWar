--- conflicted
+++ resolved
@@ -6,11 +6,8 @@
 import 'package:permission_handler/permission_handler.dart';
 import 'package:http/http.dart' as http;
 import 'dart:convert';
-<<<<<<< HEAD
 import 'google_fit_service.dart';
-=======
 import 'step_history_service.dart';
->>>>>>> 3a5ae056
 
 @pragma('vm:entry-point')
 void startCallback() {
@@ -22,12 +19,8 @@
   int _steps = 0;
   int? _dailyStepOffset;
   int? _lastKnownDbSteps;
-<<<<<<< HEAD
-  int? _localStepCount; // LOCAL STORAGE IS SOURCE OF TRUTH
+  int? _localStepCount;
   String? _localStepCountDate; // Date of the local step count (yyyy-MM-dd)
-=======
-  int? _localStepCount;
->>>>>>> 3a5ae056
   int? offsetTimestampMillis;
   String? _offsetDateString;
   bool _isBattleActive = false;
@@ -65,6 +58,9 @@
 
           bool rebootDetected = false;
           // Condition 1: Steps dropped significantly vs last saved reading
+
+          bool rebootDetected = false;
+          // Condition 1: Steps dropped significantly vs last saved reading
           if (_lastSavedPedometerReading > 10 &&
               _steps < _lastSavedPedometerReading &&
               (_lastSavedPedometerReading - _steps) > 10) {
@@ -86,10 +82,35 @@
           }
 
           if (rebootDetected) {
+            rebootDetected = true;
+          }
+          // Condition 2: Steps are less than current offset (Mathematical impossibility in same session)
+          if (_dailyStepOffset != null && _steps < _dailyStepOffset!) {
+            print(
+                "StepTaskHandler: Reboot Detected via Offset Check! Steps: $_steps < Offset: $_dailyStepOffset");
+            rebootDetected = true;
+          }
+
+          int currentCalculated = _steps - (_dailyStepOffset ?? 0);
+          if (_localStepCount != null &&
+              currentCalculated < (_localStepCount! - 10)) {
+            print(
+                "StepTaskHandler: Reboot Detected via Local Count Check! Calculated: $currentCalculated < Local: $_localStepCount");
+            rebootDetected = true;
+          }
+
+          if (rebootDetected) {
             print('🔄 StepTaskHandler: REBOOT DETECTED! LastSaved=' +
                 _lastSavedPedometerReading.toString() +
                 ', Current=' +
                 _steps.toString());
+
+            // 🔑 REBOOT RESUME: Use local step count as baseline if available and higher than DB
+            int baseline = _lastKnownDbSteps ?? 0;
+            if (_localStepCount != null && _localStepCount! > baseline) {
+              baseline = _localStepCount!;
+            }
+
 
             // 🔑 REBOOT RESUME: Use local step count as baseline if available and higher than DB
             int baseline = _lastKnownDbSteps ?? 0;
@@ -121,6 +142,12 @@
 
           // Auto-compute offset on first event if missing
           if (_dailyStepOffset == null) {
+            // 🔑 STARTUP/RESUME: Use local step count as baseline if available
+            int baseline = _lastKnownDbSteps ?? 0;
+            if (_localStepCount != null && _localStepCount! > baseline) {
+              baseline = _localStepCount!;
+            }
+
             // 🔑 STARTUP/RESUME: Use local step count as baseline if available
             int baseline = _lastKnownDbSteps ?? 0;
             if (_localStepCount != null && _localStepCount! > baseline) {
@@ -192,7 +219,6 @@
       final String? localStepCountDate =
           prefs.getString('local_step_count_date');
       final String todayString = _getCurrentDateString();
-<<<<<<< HEAD
 
       // Validate that local step count is from today
       if (_localStepCount != null && localStepCountDate != null) {
@@ -210,8 +236,9 @@
         _localStepCount = null;
         await prefs.remove('local_step_count');
       }
-=======
->>>>>>> 3a5ae056
+      final String? localStepCountDate =
+          prefs.getString('local_step_count_date');
+      final String todayString = _getCurrentDateString();
 
       // Validate that local step count is from today
       if (_localStepCount != null && localStepCountDate != null) {
@@ -273,10 +300,8 @@
     }
 
     await _initializePedometerStream();
-<<<<<<< HEAD
     // Immediately show notification with loaded values (prevent blank/late notification)
-=======
->>>>>>> 3a5ae056
+    _updateAndSendData();
     _updateAndSendData();
   }
 
@@ -309,6 +334,12 @@
             'dailyOffsetTimestamp', DateTime.now().millisecondsSinceEpoch);
         prefs.remove('service_last_known_db_steps');
 
+        prefs.remove('local_step_count');
+        prefs.remove('local_step_count_date');
+        _localStepCount = null;
+        print("🔑 [StepTaskHandler] Reset local step count for new day");
+
+        // 🔑 RESET LOCAL STEP COUNT FOR NEW DAY
         prefs.remove('local_step_count');
         prefs.remove('local_step_count_date');
         _localStepCount = null;
@@ -450,7 +481,6 @@
       } else if (data.containsKey('dbSteps')) {
         final newDbSteps = data['dbSteps'] as int?;
 
-<<<<<<< HEAD
         // 🔑 LOCAL STORAGE IS SOURCE OF TRUTH - Only accept DB steps if higher AND from today
         final today = _getCurrentDateString();
 
@@ -466,19 +496,12 @@
         }
 
         // Now check if we should ignore DB steps
-=======
->>>>>>> 3a5ae056
         if (_localStepCount != null &&
             _localStepCountDate == today &&
             newDbSteps != null &&
             newDbSteps <= _localStepCount!) {
           print(
-<<<<<<< HEAD
               '🔑 StepTaskHandler: IGNORING dbSteps ($newDbSteps) - Local step count ($_localStepCount) from today is SOURCE OF TRUTH');
-          // Don't update, local storage takes precedence
-=======
-              '🔑 StepTaskHandler: IGNORING dbSteps ($newDbSteps) - Local step count ($_localStepCount) is SOURCE OF TRUTH');
->>>>>>> 3a5ae056
         } else if (_lastKnownDbSteps != newDbSteps) {
           _lastKnownDbSteps = newDbSteps;
           print(
@@ -521,23 +544,12 @@
   }
 
   int _calculateStepsToShow() {
-<<<<<<< HEAD
     // 🔑 OPTION A: Always use raw calculated pedometer value
     // This value updates continuously with every step
 
     if (_dailyStepOffset == null) {
       // No offset yet (app just started, waiting for first pedometer event)
       // Return 0 until we get pedometer data
-=======
-    int stepsToShow = 0;
-    if (_localStepCount != null && _dailyStepOffset != null) {
-      int calculatedSteps = _steps - _dailyStepOffset!;
-      if (calculatedSteps < 0) calculatedSteps = 0;
-      stepsToShow = max(calculatedSteps, _localStepCount!);
-      print(
-          "🔑 StepTaskHandler: Using LOCAL step count as baseline: $_localStepCount, calculated: $calculatedSteps, showing: $stepsToShow");
-    } else if (_dailyStepOffset == null) {
->>>>>>> 3a5ae056
       print(
           "StepTaskHandler: Offset is NULL (waiting for pedometer). Showing: 0");
       return 0;
@@ -560,13 +572,7 @@
     try {
       final prefs = await SharedPreferences.getInstance();
       final String todayString = _getCurrentDateString();
-<<<<<<< HEAD
-      await prefs.setInt('local_step_count', stepsToShow);
-      await prefs.setString('local_step_count_date', todayString);
-      _localStepCount = stepsToShow; // Update in-memory value
-      print(
-          '🔑 StepTaskHandler: Saved LOCAL step count: $stepsToShow for date: $todayString');
-=======
+      final String todayString = _getCurrentDateString();
 
       // 📊 Check historical steps and use the higher value
       final existingHistoricalSteps =
@@ -578,6 +584,7 @@
 
       await prefs.setInt('local_step_count', stepsToSave);
       await prefs.setString('local_step_count_date', todayString);
+      await prefs.setString('local_step_count_date', todayString);
       _localStepCount = stepsToSave;
 
       // 📊 Save to step history only if higher than existing value
@@ -587,8 +594,8 @@
       }
 
       print(
-          '🔑 StepTaskHandler: Saved LOCAL step count: $stepsToSave for date: $todayString (calculated: $stepsToShow, historical: $existingHistoricalSteps)');
->>>>>>> 3a5ae056
+          
+          '🔑 StepTaskHandler: Saved LOCAL step count: $stepsToSave for date: $todayString (calculated: $stepsToShow for date: $todayString, historical: $existingHistoricalSteps)');
     } catch (e) {
       print('StepTaskHandler ERROR saving local step count: $e');
     }
